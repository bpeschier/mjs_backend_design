--- conflicted
+++ resolved
@@ -250,13 +250,9 @@
         node_config["firmware_version"] = stream.read("uint:8")
 
     # Position
-<<<<<<< HEAD
     data.append(
         {"channel_id": 0, "value": [stream.read("int:24"), stream.read("int:24")]}
     )
-=======
-    data.append({"channel_id": 0, "value": [stream.read("int:24"), stream.read("int:24")]})
->>>>>>> 76537d22
 
     # Temperature
     data.append({"channel_id": 1, "value": stream.read("int:12")})
@@ -281,7 +277,6 @@
     if have_battery:
         config.append(battery_config)
         data.append({"channel_id": 4, "value": stream.read("uint:8")})
-<<<<<<< HEAD
 
     if have_extra:
         # Extra values are encoded as pairs of size and value, where size
@@ -303,8 +298,6 @@
 
         config.append(extra_config)
         data.append({"channel_id": 8, "value": extra_value})
-=======
->>>>>>> 76537d22
 
     node_id = make_ttn_node_id(msg_obj)
     msg_counter = msg_obj["counter"]
