---
version: '2'
services:
  redis:
    image: redis:latest
    restart: always
    ports:
      - 127.0.0.1:6379:6379
    volumes:
      - redis-data:/data

<<<<<<< HEAD
=======
  mongo:
    image: mongo
    restart: always
    ports:
      - 127.0.0.1:27017:27017
    # No username/password is given, so authentication is disabled
    #environment:
    volumes:
     - mongo-data:/data/db

  mongo-express:
    image: mongo-express
    restart: always
    links:
      - mongo:mongo
    ports:
      - 127.0.0.1:8081:8081
    env_file:
      - secrets.env

  timescale:
    image: timescale/timescaledb:latest-pg11
    restart: always
    environment:
      POSTGRES_PASSWORD: password
    volumes:
      - timescale-data:/var/lib/postgresql/data

  hasura:
    image: hasura/graphql-engine:v1.0.0-beta.4
    ports:
      - 127.0.0.1:8080:8080
    depends_on:
      - timescale
    restart: always
    links:
      - timescale:timescale
    env_file:
      - secrets.env
    environment:
      HASURA_GRAPHQL_DATABASE_URL: postgres://postgres:password@timescale:5432/postgres
      HASURA_GRAPHQL_ENABLE_CONSOLE: "true"

>>>>>>> f22f0258
  ttn-redis-producer:
    build: ttn-redis-producer
    restart: always
    links:
      - redis:redis
    environment:
      REDIS_URL: redis://redis:6379/0
    env_file:
     - secrets.env
     - ttn-redis-producer/config.env

  ttn-redis-decoder:
    build: ttn-redis-decoder
    restart: always
    links:
      - redis:redis
      - elasticsearch:elasticsearch
    environment:
      REDIS_URL: redis://redis:6379/0
      ELASTIC_HOST: elasticsearch
    env_file:
     - ttn-redis-decoder/config.env

  ttn-redis-converter:
    build: ttn-redis-converter
    restart: always
    links:
      - redis:redis
    environment:
      REDIS_URL: redis://redis:6379/0
    env_file:
     - secrets.env
     - ttn-redis-converter/config.env

  elasticsearch:
    image: docker.elastic.co/elasticsearch/elasticsearch-oss:7.2.0
    restart: always
    ports:
      - 127.0.0.1:9200:9200
      - 127.0.0.1:9300:9300
    environment:
      discovery.type: single-node
      # Disable disk space monitoring (which is pointless with a single
      # node and only ends up making things readonly when a disk is
      # "almost" full, which is 90% full by default).
      cluster.routing.allocation.disk.threshold_enabled: "false"

  kibana:
    image: docker.elastic.co/kibana/kibana-oss:7.2.0
    restart: always
    links:
      - elasticsearch:elasticsearch
    ports:
      - 127.0.0.1:5601:5601

  grafana:
    image: grafana/grafana
    restart: always
    links:
      - elasticsearch:elasticsearch
    ports:
      - 127.0.0.1:3000:3000
    environment:
      GF_SECURITY_ADMIN_PASSWORD: admin

volumes:
<<<<<<< HEAD
  redis-data:
=======
  mongo-data:
  redis-data:
  timescale-data:
>>>>>>> f22f0258
<|MERGE_RESOLUTION|>--- conflicted
+++ resolved
@@ -8,28 +8,6 @@
       - 127.0.0.1:6379:6379
     volumes:
       - redis-data:/data
-
-<<<<<<< HEAD
-=======
-  mongo:
-    image: mongo
-    restart: always
-    ports:
-      - 127.0.0.1:27017:27017
-    # No username/password is given, so authentication is disabled
-    #environment:
-    volumes:
-     - mongo-data:/data/db
-
-  mongo-express:
-    image: mongo-express
-    restart: always
-    links:
-      - mongo:mongo
-    ports:
-      - 127.0.0.1:8081:8081
-    env_file:
-      - secrets.env
 
   timescale:
     image: timescale/timescaledb:latest-pg11
@@ -54,7 +32,6 @@
       HASURA_GRAPHQL_DATABASE_URL: postgres://postgres:password@timescale:5432/postgres
       HASURA_GRAPHQL_ENABLE_CONSOLE: "true"
 
->>>>>>> f22f0258
   ttn-redis-producer:
     build: ttn-redis-producer
     restart: always
@@ -121,10 +98,5 @@
       GF_SECURITY_ADMIN_PASSWORD: admin
 
 volumes:
-<<<<<<< HEAD
   redis-data:
-=======
-  mongo-data:
-  redis-data:
-  timescale-data:
->>>>>>> f22f0258
+  timescale-data: