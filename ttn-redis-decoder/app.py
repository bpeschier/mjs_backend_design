--- conflicted
+++ resolved
@@ -79,11 +79,7 @@
 
     node_id = orm.Required(str)
     channel_id = orm.Required(int)
-<<<<<<< HEAD
-    timestamp = orm.Required(datetime)
-=======
     timestamp = orm.Required(datetime, sql_type='TIMESTAMP WITH TIME ZONE')
->>>>>>> 76537d22
 
     data = orm.Required(orm.Json)
 
@@ -302,11 +298,7 @@
             bundle=bundle,
             node_id=node_id,
             channel_id=chan_id,
-<<<<<<< HEAD
-            timestamp=parse_date(timestamp),
-=======
             timestamp=timestamp,
->>>>>>> 76537d22
             data=data,
         )
 
